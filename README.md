--- conflicted
+++ resolved
@@ -245,7 +245,6 @@
 
 ```
 
-<<<<<<< HEAD
 ## Weaviate Setup
 
 [Weaviate](https://weaviate.io/) is an open-source vector database. It allows to store data objects and vector embeddings from ML-models and scales seamlessly to billion of data objects. [An instance of Weaviate can be created locally (using Docker), on Kubernetes or using Weaviate Cloud Services](https://weaviate.io/developers/weaviate/quickstart). 
@@ -268,8 +267,6 @@
 MEMORY_INDEX="Autogpt" # name of the index to create for the application
 ```
 
-=======
->>>>>>> cc0bd3b9
 ## Setting Your Cache Type
 
 By default Auto-GPT is going to use LocalCache instead of redis or Pinecone.
