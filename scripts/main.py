--- conflicted
+++ resolved
@@ -138,13 +138,8 @@
         if ai_name == "":
             ai_name = "Entrepreneur-GPT"
 
-<<<<<<< HEAD
     if not ai_role:        
         ai_role = utils.clean_input(f"{ai_name} is: ")
-=======
-    if not ai_role:
-        ai_role = input(f"{ai_name} is: ")
->>>>>>> 4d42e14d
         if ai_role == "":
             ai_role = "an AI designed to autonomously develop and run businesses with the sole goal of increasing your net worth."
 
@@ -187,11 +182,7 @@
             Fore.GREEN,
             f"Would you like me to return to being {config.ai_name}?",
             speak_text=True)
-<<<<<<< HEAD
         should_continue = utils.clean_input(f"""Continue with the last settings? 
-=======
-        should_continue = input(f"""Continue with the last settings?
->>>>>>> 4d42e14d
 Name:  {config.ai_name}
 Role:  {config.ai_role}
 Goals: {config.ai_goals}
