"""Main script for the autogpt package."""
import click


@click.group(invoke_without_command=True)
@click.option("-c", "--continuous", is_flag=True, help="Enable Continuous Mode")
@click.option(
    "--skip-reprompt",
    "-y",
    is_flag=True,
    help="Skips the re-prompting messages at the beginning of the script",
)
@click.option(
    "--ai-settings",
    "-C",
    help="Specifies which ai_settings.yaml file to use, will also automatically skip the re-prompt.",
)
@click.option(
    "-l",
    "--continuous-limit",
    type=int,
    help="Defines the number of times to run in continuous mode",
)
@click.option("--speak", is_flag=True, help="Enable Speak Mode")
@click.option("--debug", is_flag=True, help="Enable Debug Mode")
@click.option("--gpt3only", is_flag=True, help="Enable GPT3.5 Only Mode")
@click.option("--gpt4only", is_flag=True, help="Enable GPT4 Only Mode")
@click.option(
    "--use-memory",
    "-m",
    "memory_type",
    type=str,
    help="Defines which Memory backend to use",
)
@click.option(
    "-b",
    "--browser-name",
    help="Specifies which web-browser to use when using selenium to scrape the web.",
)
@click.option(
    "--allow-downloads",
    is_flag=True,
    help="Dangerous: Allows Auto-GPT to download files natively.",
)
@click.option(
    "--skip-news",
    is_flag=True,
    help="Specifies whether to suppress the output of latest news on startup.",
)
@click.pass_context
def main(
    ctx: click.Context,
    continuous: bool,
    continuous_limit: int,
    ai_settings: str,
    skip_reprompt: bool,
    speak: bool,
    debug: bool,
    gpt3only: bool,
    gpt4only: bool,
    memory_type: str,
    browser_name: str,
    allow_downloads: bool,
    skip_news: bool,
) -> None:
    """
    Welcome to AutoGPT an experimental open-source application showcasing the capabilities of the GPT-4 pushing the boundaries of AI.

    Start an Auto-GPT assistant.
    """
    # Put imports inside function to avoid importing everything when starting the CLI
    import logging
    import sys

    from colorama import Fore

    from autogpt.agent.agent import Agent
    from autogpt.commands.command import CommandRegistry
    from autogpt.config import Config, check_openai_api_key
    from autogpt.configurator import create_config
    from autogpt.logs import logger
    from autogpt.memory import get_memory
<<<<<<< HEAD
    from autogpt.plugins import scan_plugins
    from autogpt.prompts.prompt import construct_main_ai_config
    from autogpt.utils import get_latest_bulletin
=======
    from autogpt.prompt import construct_prompt
    from autogpt.utils import get_current_git_branch, get_latest_bulletin
>>>>>>> fa91bc15

    if ctx.invoked_subcommand is None:
        cfg = Config()
        # TODO: fill in llm values here
        check_openai_api_key()
        create_config(
            continuous,
            continuous_limit,
            ai_settings,
            skip_reprompt,
            speak,
            debug,
            gpt3only,
            gpt4only,
            memory_type,
            browser_name,
            allow_downloads,
            skip_news,
        )
        logger.set_level(logging.DEBUG if cfg.debug_mode else logging.INFO)
        ai_name = ""
        if not cfg.skip_news:
            motd = get_latest_bulletin()
            if motd:
                logger.typewriter_log("NEWS: ", Fore.GREEN, motd)
<<<<<<< HEAD

        cfg = Config()
        cfg.set_plugins(scan_plugins(cfg, cfg.debug_mode))
        # Create a CommandRegistry instance and scan default folder
        command_registry = CommandRegistry()
        command_registry.import_commands("autogpt.commands.audio_text")
        command_registry.import_commands("autogpt.commands.evaluate_code")
        command_registry.import_commands("autogpt.commands.execute_code")
        command_registry.import_commands("autogpt.commands.file_operations")
        command_registry.import_commands("autogpt.commands.git_operations")
        command_registry.import_commands("autogpt.commands.google_search")
        command_registry.import_commands("autogpt.commands.image_gen")
        command_registry.import_commands("autogpt.commands.twitter")
        command_registry.import_commands("autogpt.commands.web_selenium")
        command_registry.import_commands("autogpt.commands.write_tests")
        command_registry.import_commands("autogpt.app")
        ai_name = ""
        ai_config = construct_main_ai_config()
        ai_config.command_registry = command_registry
=======
            git_branch = get_current_git_branch()
            if git_branch and git_branch != "stable":
                logger.typewriter_log(
                    "WARNING: ",
                    Fore.RED,
                    f"You are running on `{git_branch}` branch "
                    "- this is not a supported branch.",
                )
            if sys.version_info < (3, 10):
                logger.typewriter_log(
                    "WARNING: ",
                    Fore.RED,
                    "You are running on an older version of Python. "
                    "Some people have observed problems with certain "
                    "parts of Auto-GPT with this version. "
                    "Please consider upgrading to Python 3.10 or higher.",
                )
        system_prompt = construct_prompt()
>>>>>>> fa91bc15
        # print(prompt)
        # Initialize variables
        full_message_history = []
        next_action_count = 0
        # Make a constant:
        triggering_prompt = (
            "Determine which next command to use, and respond using the"
            " format specified above:"
        )
        # Initialize memory and make sure it is empty.
        # this is particularly important for indexing and referencing pinecone memory
        memory = get_memory(cfg, init=True)
        logger.typewriter_log(
            "Using memory of type:", Fore.GREEN, f"{memory.__class__.__name__}"
        )
        logger.typewriter_log("Using Browser:", Fore.GREEN, cfg.selenium_web_browser)
        system_prompt = ai_config.construct_full_prompt()
        if cfg.debug_mode:
            logger.typewriter_log("Prompt:", Fore.GREEN, system_prompt)
        agent = Agent(
            ai_name=ai_name,
            memory=memory,
            full_message_history=full_message_history,
            next_action_count=next_action_count,
            command_registry=command_registry,
            config=ai_config,
            system_prompt=system_prompt,
            triggering_prompt=triggering_prompt,
        )
        agent.start_interaction_loop()


if __name__ == "__main__":
    main()<|MERGE_RESOLUTION|>--- conflicted
+++ resolved
@@ -80,14 +80,9 @@
     from autogpt.configurator import create_config
     from autogpt.logs import logger
     from autogpt.memory import get_memory
-<<<<<<< HEAD
     from autogpt.plugins import scan_plugins
     from autogpt.prompts.prompt import construct_main_ai_config
-    from autogpt.utils import get_latest_bulletin
-=======
-    from autogpt.prompt import construct_prompt
     from autogpt.utils import get_current_git_branch, get_latest_bulletin
->>>>>>> fa91bc15
 
     if ctx.invoked_subcommand is None:
         cfg = Config()
@@ -113,7 +108,23 @@
             motd = get_latest_bulletin()
             if motd:
                 logger.typewriter_log("NEWS: ", Fore.GREEN, motd)
-<<<<<<< HEAD
+            git_branch = get_current_git_branch()
+            if git_branch and git_branch != "stable":
+                logger.typewriter_log(
+                    "WARNING: ",
+                    Fore.RED,
+                    f"You are running on `{git_branch}` branch "
+                    "- this is not a supported branch.",
+                )
+            if sys.version_info < (3, 10):
+                logger.typewriter_log(
+                    "WARNING: ",
+                    Fore.RED,
+                    "You are running on an older version of Python. "
+                    "Some people have observed problems with certain "
+                    "parts of Auto-GPT with this version. "
+                    "Please consider upgrading to Python 3.10 or higher.",
+                )
 
         cfg = Config()
         cfg.set_plugins(scan_plugins(cfg, cfg.debug_mode))
@@ -133,26 +144,6 @@
         ai_name = ""
         ai_config = construct_main_ai_config()
         ai_config.command_registry = command_registry
-=======
-            git_branch = get_current_git_branch()
-            if git_branch and git_branch != "stable":
-                logger.typewriter_log(
-                    "WARNING: ",
-                    Fore.RED,
-                    f"You are running on `{git_branch}` branch "
-                    "- this is not a supported branch.",
-                )
-            if sys.version_info < (3, 10):
-                logger.typewriter_log(
-                    "WARNING: ",
-                    Fore.RED,
-                    "You are running on an older version of Python. "
-                    "Some people have observed problems with certain "
-                    "parts of Auto-GPT with this version. "
-                    "Please consider upgrading to Python 3.10 or higher.",
-                )
-        system_prompt = construct_prompt()
->>>>>>> fa91bc15
         # print(prompt)
         # Initialize variables
         full_message_history = []
